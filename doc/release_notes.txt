--- conflicted
+++ resolved
@@ -36,15 +36,12 @@
  - Add a new 3d connectivity (drop) into the simple example.
  - Add three 2d connectivities (circle, drop and bowtie) into simple.
  - Integrate updated MPI I/O wrappers and CMake logic in libsc.
-<<<<<<< HEAD
- - Begin example/gmt to match geodesic information against mesh.
-=======
  - Reset quadrant data size to 0 in p{4,8}est_wrap_new_p4est.
  - Add search_partition_gfp operating without a gfq array.
  - Add a parameter struct for the p{4,8}est_wrap_t.
  - Add a parameter struct for the p{4,8}est_mesh_t.
  - Add an option to store edge-hanging corner neighbors in the mesh.
->>>>>>> 9d686736
+ - Begin example/gmt to match geodesic information against mesh.
 
 ## 2.8.5
 
