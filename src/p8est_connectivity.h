--- conflicted
+++ resolved
@@ -118,21 +118,12 @@
 typedef enum
 {
   /* make sure to have different values 2D and 3D */
-<<<<<<< HEAD
-  P8EST_CONNECT_SELF = 30,
-  P8EST_CONNECT_FACE = 31,
-  P8EST_CONNECT_EDGE = 32,
-  P8EST_CONNECT_CORNER = 33,
-  P8EST_CONNECT_NOCORNER = P8EST_CONNECT_EDGE,
-  P8EST_CONNECT_FULL = P8EST_CONNECT_CORNER
-=======
   P8EST_CONNECT_SELF = 30,      /**< No balance whatsoever. */
   P8EST_CONNECT_FACE = 31,      /**< Balance across faces only. */
   P8EST_CONNECT_EDGE = 32,      /**< Balance across faces and edges. */
   P8EST_CONNECT_ALMOST = P8EST_CONNECT_EDGE,    /**< = CORNER - 1. */
   P8EST_CONNECT_CORNER = 33,    /**< Balance faces, edges, corners. */
   P8EST_CONNECT_FULL = P8EST_CONNECT_CORNER     /**< = CORNER. */
->>>>>>> bca6c903
 }
 p8est_connect_type_t;
 
