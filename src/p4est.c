--- conflicted
+++ resolved
@@ -3477,12 +3477,12 @@
   size_t              data_size, qbuf_size, comb_size, head_count;
   size_t              zz, zcount;
   uint64_t           *u64a;
-  FILE               *file;
 #ifdef P4EST_MPIIO_WRITE
   MPI_File            mpifile;
   MPI_Offset          mpipos;
   MPI_Offset          mpithis;
 #else
+  FILE               *file;
   long                fthis;
 #endif
   p4est_topidx_t      jt, num_trees;
@@ -3520,19 +3520,7 @@
   p4est_comm_count_pertree (p4est, pertree);
 
   if (rank == 0) {
-<<<<<<< HEAD
     p4est_connectivity_save_preserve (filename, p4est->connectivity, &sink);
-=======
-    p4est_connectivity_save (filename, p4est->connectivity);
-
-    /* open file after writing connectivity to it */
-    file = fopen (filename, "ab");
-    SC_CHECK_ABORT (file != NULL, "file open");
-
-    /* explicitly seek to end to avoid bad ftell return value on Windows */
-    retval = fseek (file, 0, SEEK_END);
-    SC_CHECK_ABORT (retval == 0, "file seek");
->>>>>>> d1cfa358
 
     /* align the start of the header */
     fpos = ftell (sink->file);
@@ -3585,9 +3573,6 @@
 #else
     /* file is still open for sequential write mode */
 #endif
-  }
-  else {
-    file = NULL;
   }
   P4EST_FREE (pertree);
 
