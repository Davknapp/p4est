--- conflicted
+++ resolved
@@ -68,36 +68,6 @@
  * The process can be aborted any time by destroying the context.  In this
  * case, open files are closed cleanly with only partially written content.
  *
-<<<<<<< HEAD
- * \param [in] p4est    The p4est to be written.
- * \param [in] geom     A p4est_geometry_t structure or NULL for vertex space.
- * \param [in] scale    Double value between 0 and 1 to scale each quadrant.
- * \param [in] write_tree  Include the tree id as cell output field.
- * \param [in] write_level Include the tree levels as cell output field.
- * \param [in] write_rank  Include the MPI rank as cell output field.
- * \param [in] wrap_rank   The MPI rank is written module wrap_tree, or 0.
- * \param [in] num_point_scalars  Number of point scalar fields to write.
- * \param [in] num_point_vectors  Number of point vector fields to write.
- * \param [in] filename           First part of the name;
- *                                see p4est_vtk_write_file.
- *
- * The variable arguments need to be pairs of (fieldname, fieldvalues)
- * where the point scalars come first, followed by the point vectors.
- *
- * \note this function only supports point data; if cell data is required see
- * p4est_vtk_write_cell_data.
- */
-void                p4est_vtk_write_all (p4est_t * p4est,
-                                         p4est_geometry_t * geom,
-                                         double scale,
-                                         int write_tree, int write_level,
-                                         int write_rank, int wrap_rank,
-                                         int num_point_scalars,
-                                         int num_point_vectors,
-                                         const char *filename, ...);
-
-/** This will write the header of the vtu file.
-=======
  * \param p4est     The p4est to be written.
  *                  If no geometry is specified in
  *                  \ref p4est_vtk_context_set_geom, we require
@@ -159,61 +129,11 @@
 void                p4est_vtk_context_destroy (p4est_vtk_context_t * context);
 
 /** Write the VTK header.
->>>>>>> 46766323
  *
  * Writing a VTK file is split into a few routines.
  * This allows there to be an arbitrary number of
  * fields.  The calling sequence would be something like
  *
-<<<<<<< HEAD
- * \begincode
- * p4est_vtk_write_header (p4est, geom, 1., "output");
- * p4est_vtk_write_point_data (...);
- * p4est_vtk_write_cell_data (...);
- * ...
- * p4est_vtk_write_footer (p4est, "output");
- * \endcode
- *
- * \param p4est     The p4est to be written.
- * \param geom      A p4est_geometry_t structure or NULL for vertex space.
- * \param scale     The relative length factor of the quadrants.
- *                  Use 1.0 to fit quadrants exactly, less to create gaps.
- * \param filename  The first part of the name which will have
- *                  the proc number appended to it (i.e., the
- *                  output file will be filename_rank.vtu).
- *
- * \return          This returns 0 if no error and -1 if there is an error.
- */
-int                 p4est_vtk_write_header (p4est_t * p4est,
-                                            p4est_geometry_t * geom,
-                                            double scale,
-                                            const char *filename);
-
-/** This will write custom cell data to the vtu file.
- *
- * There are options to have this function write
- * the tree id, quadrant level, or MPI rank without explicit input data.
- *
- * Writing a VTK file is split into a few routines.
- * This allows there to be an arbitrary number of
- * fields.
- *
- * \param p4est     The p4est to be written.
- * \param geom      A p4est_geometry_t structure or NULL for vertex space.
- * \param write_tree    Boolean to determine if the tree id should be output.
- * \param write_level   Boolean to determine if the tree levels should be output.
- * \param write_rank    Boolean to determine if the MPI rank should be output.
- * \param wrap_rank Number to wrap around the rank with a modulo operation.
- *                  Can be 0 for no wrapping.
- * \param num_cell_scalars Number of cell scalar datasets to output.
- * \param num_cell_vectors Number of cell vector datasets to output.
- * \param filename  The first part of the name which will have
- *                  the proc number appended to it (i.e., the
- *                  output file will be filename_rank.vtu).
- *
- * The variable arguments need to be pairs of (fieldname, fieldvalues)
- * where the cell scalar pairs come first, followed by the cell vector pairs.
-=======
  *     vtk_context = p4est_vtk_context_new (p4est, "output");
  *     p4est_vtk_context_set_* (vtk_context, parameter);
  *     vtk_context = p4est_vtk_write_header (vtk_context, ...);
@@ -228,72 +148,12 @@
  * \param [in,out] cont    A VTK context created by \ref p4est_vtk_context_new.
  *                         None of the vtk_write functions must have been called.
  *                         This context is the return value if no error occurs.
->>>>>>> 46766323
  *
  * \return          On success, an opaque context (p4est_vtk_context_t) pointer
  *                  that must be passed to subsequent p4est_vtk calls.  It is
  *                  required to call \ref p4est_vtk_write_footer eventually with
  *                  this value.  Returns NULL on error.
  */
-<<<<<<< HEAD
-int                 p4est_vtk_write_cell_data (p4est_t * p4est,
-                                               p4est_geometry_t * geom,
-                                               const int write_tree,
-                                               const int write_level,
-                                               const int write_rank,
-                                               const int wrap_rank,
-                                               const int num_cell_scalars,
-                                               const int num_cell_vectors,
-                                               const char *filename, ...);
-
-/** This will write custom point data to the vtu file.
- *
- * Writing a VTK file is split into a few routines.
- * This allows there to be an arbitrary number of
- * fields.
- *
- * \param p4est     The p4est to be written.
- * \param geom      A p4est_geometry_t structure or NULL for vertex space.
- * \param num_point_scalars Number of point scalar datasets to output.
- * \param num_point_vectors Number of point vector datasets to output.
- * \param filename  The first part of the name which will have
- *                  the proc number appended to it (i.e., the
- *                  output file will be filename_rank.vtu).
- *
- * The variable arguments need to be pairs of (fieldname, fieldvalues)
- * where the point scalar pairs come first, followed by the point vector pairs.
- *
- * \return          This returns 0 if no error and -1 if there is an error.
- */
-int                 p4est_vtk_write_point_data (p4est_t * p4est,
-                                                p4est_geometry_t * geom,
-                                                const int num_point_scalars,
-                                                const int num_point_vectors,
-                                                const char *filename, ...);
-
-/** TODO: Please document this function and
- *        add analogous function for cell data.
- */
-int                 p4est_vtk_write_point_datav (p4est_t * p4est,
-                                                 p4est_geometry_t * geom,
-                                                 const int num_point_scalars,
-                                                 const int num_point_vectors,
-                                                 const char *filename,
-                                                 va_list ap);
-
-/** This will write a point scalar field to the vtu file.
- *
- * Writing a VTK file is split into a few routines.
- * This allows there to be an arbitrary number of fields.
- *
- * \param p4est     The p4est to be written.
- * \param geom      A p4est_geometry_t structure or NULL for vertex space.
- * \param filename  The first part of the name which will have
- *                  the proc number appended to it (i.e., the
- *                  output file will be filename_rank.vtu).
- * \param scalar_name The name of the scalar field.
- * \param values    The point values that will be written.
-=======
 p4est_vtk_context_t *p4est_vtk_write_header (p4est_vtk_context_t * cont);
 
 /** Write VTK cell data.
@@ -313,7 +173,6 @@
  *                         Can be 0 for no wrapping.
  * \param [in] num_cell_scalars Number of cell scalar datasets to output.
  * \param [in] num_cell_vectors Number of cell vector datasets to output.
->>>>>>> 46766323
  *
  * The variable arguments need to be pairs of (fieldname, fieldvalues), followed
  * by a final argument of the VTK context cont (same as the first argument).
@@ -354,41 +213,6 @@
                                                 const char *filenames[],
                                                 sc_array_t * values[]);
 
-<<<<<<< HEAD
-/** This will write a cell scalar field to the vtu file.
- *
- * Writing a VTK file is split into a few routines.
- * This allows there to be an arbitrary number of fields.
- *
- * \param p4est     The p4est to be written.
- * \param geom      A p4est_geometry_t structure or NULL for vertex space.
- * \param filename  The first part of the name which will have
- *                  the proc number appended to it (i.e., the
- *                  output file will be filename_rank.vtu).
- * \param scalar_name The name of the scalar field.
- * \param values    The cell values that will be written.
- *
- * \return          This returns 0 if no error and -1 if there is an error.
- */
-int                 p4est_vtk_write_cell_scalar (p4est_t * p4est,
-                                                 p4est_geometry_t * geom,
-                                                 const char *filename,
-                                                 const char *scalar_name,
-                                                 const double *values);
-
-/** This will write a 3-vector point field to the vtu file.
- *
- * Writing a VTK file is split into a few routines.
- * This allows there to be an arbitrary number of fields.
- *
- * \param p4est     The p4est to be written.
- * \param geom      A p4est_geometry_t structure or NULL for vertex space.
- * \param filename  The first part of the name which will have
- *                  the proc number appended to it (i.e., the
- *                  output file will be filename_rank.vtu).
- * \param vector_name The name of the vector field.
- * \param values    The point values that will be written.
-=======
 /** Write VTK point data.
  *
  * Writing a VTK file is split into a few routines.
@@ -406,7 +230,6 @@
  * arguments shall be an sc_array_t * holding double variables. The number of
  * doubles in each sc_array must be exactly the number of components (1 for
  * scalar and 3 for vector) times 4 times number of elements.
->>>>>>> 46766323
  *
  * \note The current
  * p4est_vtk_context_t structure, cont, must be the last argument of any call
@@ -427,45 +250,6 @@
                                                   int num_point_scalars,
                                                   int num_point_vectors, ...);
 
-<<<<<<< HEAD
-/** This will write a 3-vector cell field to the vtu file.
- *
- * Writing a VTK file is split into a few routines.
- * This allows there to be an arbitrary number of fields.
- *
- * \param p4est     The p4est to be written.
- * \param geom      A p4est_geometry_t structure or NULL for vertex space.
- * \param filename  The first part of the name which will have
- *                  the proc number appended to it (i.e., the
- *                  output file will be filename_rank.vtu).
- * \param vector_name The name of the vector field.
- * \param values    The cell values that will be written.
- *
- * \return          This returns 0 if no error and -1 if there is an error.
- */
-int                 p4est_vtk_write_cell_vector (p4est_t * p4est,
-                                                 p4est_geometry_t * geom,
-                                                 const char *filename,
-                                                 const char *vector_name,
-                                                 const double *values);
-
-/** This will write the footer of the vtu file.
- *
- * Writing a VTK file is split into a few routines.
- * This allows there to be an arbitrary number of
- * fields.  To write out two fields the
- * calling sequence would be something like
- *
- * \begincode
- * p4est_vtk_write_header (p4est, ..., "output");
- * p4est_vtk_write_footer (p4est, "output");
- * \endcode
- *
- * \param p4est     The p4est to be written.
- * \param filename  The first part of the name which will have
- *                  the proc number appended to it (i.e., the
- *                  output file will be filename_rank.vtu).
-=======
 /** Write the VTU footer and clean up.
  *
  * Writing a VTK file is split into a few routines.
@@ -473,7 +257,6 @@
  * destroys the VTK context.
  *
  * \param [in] cont Context is deallocated before the function returns.
->>>>>>> 46766323
  *
  * \return          This returns 0 if no error and -1 if there is an error.
  */
