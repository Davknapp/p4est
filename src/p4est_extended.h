/*
  This file is part of p4est.
  p4est is a C library to manage a collection (a forest) of multiple
  connected adaptive quadtrees or octrees in parallel.

  Copyright (C) 2010 The University of Texas System
  Written by Carsten Burstedde, Lucas C. Wilcox, and Tobin Isaac

  p4est is free software; you can redistribute it and/or modify
  it under the terms of the GNU General Public License as published by
  the Free Software Foundation; either version 2 of the License, or
  (at your option) any later version.

  p4est is distributed in the hope that it will be useful,
  but WITHOUT ANY WARRANTY; without even the implied warranty of
  MERCHANTABILITY or FITNESS FOR A PARTICULAR PURPOSE.  See the
  GNU General Public License for more details.

  You should have received a copy of the GNU General Public License
  along with p4est; if not, write to the Free Software Foundation, Inc.,
  51 Franklin Street, Fifth Floor, Boston, MA 02110-1301, USA.
*/

/********************************************************************
 *                          IMPORTANT NOTE                          *
 *                                                                  *
 * These interfaces are intended for those who like finer control.  *
 * The API offers extended versions of some basic p4est functions.  *
 * The API may change without notice.                               *
 ********************************************************************/

/** \file p4est_extended.h
 *
 * Interface routines with extended capabilities.
 *
 * \ingroup p4est
 */

#ifndef P4EST_EXTENDED_H
#define P4EST_EXTENDED_H

#include <p4est.h>
#include <p4est_mesh.h>
#include <p4est_iterate.h>

SC_EXTERN_C_BEGIN;

/** Data pertaining to selecting, inspecting, and profiling algorithms.
 * A pointer to this structure is hooked into the p4est main structure.
 *
 *
 * The balance_ranges and balance_notify* times are collected
 * whenever an inspect structure is present in p4est.
 */
/* TODO: Describe the purpose of various switches, counters, and timings. */
struct p4est_inspect
{
  /** Use sc_ranges to determine the asymmetric communication pattern.
   * If \a use_balance_ranges is false (the default), sc_notify is used. */
  int                 use_balance_ranges;
  /** If true, call both sc_ranges and sc_notify and verify consistency.
   * Which is actually used is still determined by \a use_balance_ranges. */
  int                 use_balance_ranges_notify;
  /** Verify sc_ranges and/or sc_notify as applicable. */
  int                 use_balance_verify;
  /** If positive and smaller than p4est_num ranges, overrides it */
  int                 balance_max_ranges;
  size_t              balance_A_count_in;
  size_t              balance_A_count_out;
  size_t              balance_comm_sent;
  size_t              balance_comm_nzpeers;
  size_t              balance_B_count_in;
  size_t              balance_B_count_out;
  size_t              balance_zero_sends[2], balance_zero_receives[2];
  double              balance_A;
  double              balance_comm;
  double              balance_B;
  double              balance_ranges;   /**< time spent in sc_ranges */
  double              balance_notify;   /**< time spent in sc_notify */
  /** time spent in sc_notify_allgather */
  double              balance_notify_allgather;
  int                 use_B;
};

/** Callback function prototype to replace one set of quadrants with another.
 *
 * This is used by extended routines when the quadrants of an existing, valid
 * p4est are changed.  The callback allows the user to make changes to newly
 * initialized quadrants before the quadrants that they replace are destroyed.
 *
 * \param [in] num_outgoing The number of outgoing quadrants.
 * \param [in] outgoing     The outgoing quadrants: after the callback, the
 *                          user_data, if \a p4est->data_size is nonzero,
 *                          will be destroyed.
 * \param [in] num_incoming The number of incoming quadrants.
 * \param [in,out] incoming The incoming quadrants: prior to the callback,
 *                          the user_data, if \a p4est->data_size is nonzero,
 *                          is allocated, and the p4est_init_t callback,
 *                          if it has been provided, will be called.
 *
 * If the mesh is being refined, num_outgoing will be 1 and num_incoming will
 * be 4, and vice versa if the mesh is being coarsened.
 */
typedef void        (*p4est_replace_t) (p4est_t * p4est,
                                        p4est_topidx_t which_tree,
                                        int num_outgoing,
                                        p4est_quadrant_t * outgoing[],
                                        int num_incoming,
                                        p4est_quadrant_t * incoming[]);

/** Create a new forest.
 * This is a more general form of p4est_new.
 * See the documentation of p4est_new for basic usage.
 *
 * \param [in] min_quadrants    Minimum initial quadrants per processor.
 *                              Makes the refinement pattern mpisize-specific.
 * \param [in] min_level        The forest is refined at least to this level.
 *                              May be negative or 0, then it has no effect.
 * \param [in] fill_uniform     If true, fill the forest with a uniform mesh
 *                              instead of the coarsest possible one.
 *                              The latter is partition-specific so that
 *                              is usually not a good idea.
 */
p4est_t            *p4est_new_ext (sc_MPI_Comm mpicomm,
                                   p4est_connectivity_t * connectivity,
                                   p4est_locidx_t min_quadrants,
                                   int min_level, int fill_uniform,
                                   size_t data_size, p4est_init_t init_fn,
                                   void *user_pointer);

/** Create a new mesh.
 * \param [in] p4est                A forest that is fully 2:1 balanced.
 * \param [in] ghost                The ghost layer created from the
 *                                  provided p4est.
 * \param [in] compute_tree_index   Boolean to decide whether to allocate and
 *                                  compute the quad_to_tree list.
 * \param [in] compute_level_lists  Boolean to decide whether to compute the
 *                                  level lists in quad_level.
 * \param [in] btype                Currently ignored, only face neighbors
 *                                  are stored.
 * \return                          A fully allocated mesh structure.
 */
p4est_mesh_t       *p4est_mesh_new_ext (p4est_t * p4est,
                                        p4est_ghost_t * ghost,
                                        int compute_tree_index,
                                        int compute_level_lists,
                                        p4est_connect_type_t btype);

/** Refine a forest with a bounded refinement level and a replace option.
 * \param [in,out] p4est The forest is changed in place.
 * \param [in] refine_recursive Boolean to decide on recursive refinement.
 * \param [in] maxlevel   Maximum allowed refinement level (inclusive).
 *                        If this is negative the level is restricted only
 *                        by the compile-time constant QMAXLEVEL in p4est.h.
 * \param [in] refine_fn  Callback function that must return true if a quadrant
 *                        shall be refined.  If refine_recursive is true,
 *                        refine_fn is called for every existing and newly
 *                        created quadrant.  Otherwise, it is called for every
 *                        existing quadrant.  It is possible that a refinement
 *                        request made by the callback is ignored.  To catch
 *                        this case, you can examine whether init_fn or
 *                        replace_fn gets called.
 * \param [in] init_fn    Callback function to initialize the user_data for
 *                        newly created quadrants, which is guaranteed to be
 *                        allocated.  This function pointer may be NULL.
 * \param [in] replace_fn Callback function that allows the user to change
 *                        incoming quadrants based on the quadrants they
 *                        replace; may be NULL.
 */
void                p4est_refine_ext (p4est_t * p4est,
                                      int refine_recursive, int maxlevel,
                                      p4est_refine_t refine_fn,
                                      p4est_init_t init_fn,
                                      p4est_replace_t replace_fn);

/** Coarsen a forest.
 * \param [in,out] p4est The forest is changed in place.
 * \param [in] coarsen_recursive Boolean to decide on recursive coarsening.
 * \param [in] callback_orphans Boolean to enable calling coarsen_fn even on
 *                        non-families.  In this case, the second quadrant
 *                        pointer in the argument list of the callback is NULL,
 *                        subsequent pointers are undefined, and the return
 *                        value is ignored.  If coarsen_recursive is true, it
 *                        is possible that a quadrant is called once or more as
 *                        an orphan and eventually becomes part of a family.
 * \param [in] coarsen_fn Callback function that returns true if a
 *                        family of quadrants shall be coarsened.
 * \param [in] init_fn    Callback function to initialize the user_data
 *                        which is already allocated automatically.
 * \param [in] replace_fn Callback function that allows the user to change
 *                        incoming quadrants based on the quadrants they
 *                        replace.
 */
void                p4est_coarsen_ext (p4est_t * p4est, int coarsen_recursive,
                                       int callback_orphans,
                                       p4est_coarsen_t coarsen_fn,
                                       p4est_init_t init_fn,
                                       p4est_replace_t replace_fn);

/** 2:1 balance the size differences of neighboring elements in a forest.
 * \param [in,out] p4est  The p4est to be worked on.
 * \param [in] btype      Balance type (face or corner/full).
 *                        Corner balance is almost never required when
 *                        discretizing a PDE; just causes smoother mesh grading.
 * \param [in] init_fn    Callback function to initialize the user_data
 *                        which is already allocated automatically.
 * \param [in] replace_fn Callback function that allows the user to change
 *                        incoming quadrants based on the quadrants they
 *                        replace.
 */
void                p4est_balance_ext (p4est_t * p4est,
                                       p4est_connect_type_t btype,
                                       p4est_init_t init_fn,
                                       p4est_replace_t replace_fn);

void                p4est_balance_subtree_ext (p4est_t * p4est,
                                               p4est_connect_type_t btype,
                                               p4est_topidx_t which_tree,
                                               p4est_init_t init_fn,
                                               p4est_replace_t replace_fn);

/** Repartition the forest.
 *
 * The forest is partitioned between processors such that each processor
 * has an approximately equal number of quadrants (or weight).
 *
 * \param [in,out] p4est      The forest that will be partitioned.
 * \param [in]     partition_for_coarsening     If true, the partition
 *                            is modified to allow one level of coarsening.
 * \param [in]     weight_fn  A weighting function or NULL
 *                            for uniform partitioning.
 * \return         The global number of shipped quadrants
 */
p4est_gloidx_t      p4est_partition_ext (p4est_t * p4est,
                                         int partition_for_coarsening,
                                         p4est_weight_t weight_fn);

/** Correct partition to allow one level of coarsening.
 *
 * \param [in] p4est                     forest whose partition is corrected
 * \param [in,out] num_quadrants_in_proc partition that will be corrected
 * \return                               absolute number of moved quadrants
 */
p4est_locidx_t      p4est_partition_for_coarsening (p4est_t * p4est,
                                                    p4est_locidx_t *
                                                    num_quadrants_in_proc);

/** p4est_iterate_ext adds the option \a remote: if this is false, then it is
 * the same as p4est_iterate; if this is true, then corner callbacks are also
 * called on corners for hanging faces touched by local quadrants.
 */
void                p4est_iterate_ext (p4est_t * p4est,
                                       p4est_ghost_t * ghost_layer,
                                       void *user_data,
                                       p4est_iter_volume_t iter_volume,
                                       p4est_iter_face_t iter_face,
                                       p4est_iter_corner_t iter_corner,
                                       int remote);

/** Save the complete connectivity/p4est data to disk.  This is a collective
 * operation that all MPI processes need to call.  All processes write
 * into the same file, so the filename given needs to be identical over
 * all parallel invocations.
 * See p4est_load_ext for information on the autopartition parameter.
 * \param [in] filename    Name of the file to write.
 * \param [in] p4est       Valid forest structure.
 * \param [in] save_data   If true, the element data is saved.
 *                         Otherwise, a data size of 0 is saved.
 * \param [in] save_partition   If false, save file as if 1 core was used.
 *                              If true, save core count and partition.
 *                         Advantage: Partition can be recovered on loading
 *                              with same mpisize and autopartition false.
 *                         Disadvantage: Makes the file depend on mpisize.
 *                  Either way the file can be loaded with autopartition true.
 * \note            Aborts on file errors.
 */
void                p4est_save_ext (const char *filename, p4est_t * p4est,
                                    int save_data, int save_partition);

/** Load the complete connectivity/p4est structure from disk.
 * It is possible to load the file with a different number of processors
 * than has been used to write it.  The partition will then be uniform.
 * \param [in] filename         Name of the file to read.
 * \param [in] mpicomm          A valid MPI communicator.
 * \param [in] data_size        Size of data for each quadrant which can be
 *                              zero.  Then user_data_pool is set to NULL.
 *                              If data_size is zero, load_data is ignored.
 * \param [in] load_data        If true, the element data is loaded.  This is
 *                              only permitted if the saved data size matches.
 *                              If false, the stored data size is ignored.
 * \param [in] autopartition    Ignore saved partition and make it uniform.
 * \param [in] broadcasthead    Have only rank 0 read headers and bcast them.
 * \param [in] user_pointer     Assign to the user_pointer member of the p4est
 *                              before init_fn is called the first time.
 * \param [out] connectivity    Connectivity must be destroyed separately.
 * \return          Returns a valid forest structure. A pointer to a valid
 *                  connectivity structure is returned through the last
 *                  argument.
 * \note            Aborts on file errors or invalid file contents.
 */
p4est_t            *p4est_load_ext (const char *filename, sc_MPI_Comm mpicomm,
                                    size_t data_size, int load_data,
                                    int autopartition, int broadcasthead,
                                    void *user_pointer,
                                    p4est_connectivity_t ** connectivity);

<<<<<<< HEAD
/** The same as p4est_load_ext, but reading the connectivity/p4est from an
 * open sc_io_source_t stream.
 */
p4est_t            *p4est_source_ext (sc_io_source_t * src,
                                      sc_MPI_Comm mpicomm, size_t data_size,
                                      int load_data, int autopartition,
                                      int broadcasthead, void *user_pointer,
                                      p4est_connectivity_t ** connectivity);
=======


int                 p4est_reduce_mpicomm (p4est_t * p4est);

int                 p4est_reduce_mpicomm_ext (p4est_t * p4est,
                                              MPI_Group group_add,
                                              const int add_to_beginning);
>>>>>>> d84a4139

SC_EXTERN_C_END;

#endif /* !P4EST_EXTENDED_H */<|MERGE_RESOLUTION|>--- conflicted
+++ resolved
@@ -304,7 +304,6 @@
                                     void *user_pointer,
                                     p4est_connectivity_t ** connectivity);
 
-<<<<<<< HEAD
 /** The same as p4est_load_ext, but reading the connectivity/p4est from an
  * open sc_io_source_t stream.
  */
@@ -313,7 +312,6 @@
                                       int load_data, int autopartition,
                                       int broadcasthead, void *user_pointer,
                                       p4est_connectivity_t ** connectivity);
-=======
 
 
 int                 p4est_reduce_mpicomm (p4est_t * p4est);
@@ -321,7 +319,6 @@
 int                 p4est_reduce_mpicomm_ext (p4est_t * p4est,
                                               MPI_Group group_add,
                                               const int add_to_beginning);
->>>>>>> d84a4139
 
 SC_EXTERN_C_END;
 
