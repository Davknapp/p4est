--- conflicted
+++ resolved
@@ -612,13 +612,6 @@
  * knows. Before communication, exactly one process should be responsible for
  * propagating each point. The intersecting processes for each point are
  * determined - by the responsible process - with \ref p8est_search_partition.
-<<<<<<< HEAD
- * Points are then communicated to the relevant processes. Points known to a
- * process before communication that do not intersect its domain are
- * forgotten. The algorithm ensures that after communication exactly one
- * process is responsible for the propagation of each point. This is
- * the process with the lowest rank among processes intersecting the point.
-=======
  * Points are then communicated to the relevant processes. The algorithm
  * ensures that after communication exactly one process is responsible for the
  * propagation of each point. This is the process with the lowest rank among
@@ -628,7 +621,6 @@
  * intersect the domain of any process. If this option is enabled then these
  * points are remembered by the process that was responsible for propagating
  * them.
->>>>>>> 2e48df6b
  * 
  * The points that a process is responsible for propagating are stored in a
  * subarray of the array of known points, as described in 
@@ -636,16 +628,6 @@
  * subdivision if they modify the array of points between rounds of
  * communication.
  * 
-<<<<<<< HEAD
- * \param [in] p8est     The forest we search with. Its user_pointer is passed
- *                       to the intersection callback.
- * \param [in,out] c     Points and propagation responsibilities.
- * \param [in] intersect Intersection callback.
- */
-int
-p8est_transfer_search (p8est_t *p8est, p8est_transfer_search_t *c, 
-                        p8est_intersect_t intersect);
-=======
  * \param [in] p8est        The forest we search with. Its user_pointer is 
  *                          passed to the intersection callback.
  * \param [in,out] c        Points and propagation responsibilities.
@@ -656,7 +638,6 @@
 int
 p8est_transfer_search (p8est_t *p8est, p8est_transfer_search_t *c, 
                         p8est_intersect_t intersect, int save_unowned);
->>>>>>> 2e48df6b
 
 /** The same as \ref p8est_transfer_search, except that we search with a
  * partition, rather than an explicit p8est. The partition can be that of any
@@ -672,11 +653,8 @@
  * \param [in] sc_MPI_Comm  Function is collective over the communicator.
  * \param [in,out] c        Points and propagation responsibilities.
  * \param [in] intersect    Intersection callback.
-<<<<<<< HEAD
-=======
  * \param [in] save_unowned  If true then points that would be unowned are
  *                          maintained by their propagating process
->>>>>>> 2e48df6b
  */
 int
 p8est_transfer_search_gfx (const p4est_gloidx_t *gfq,
@@ -685,12 +663,8 @@
                             void *user_pointer,
                             sc_MPI_Comm mpicomm,
                             p8est_transfer_search_t *c,
-<<<<<<< HEAD
-                            p8est_intersect_t intersect);
-=======
                             p8est_intersect_t intersect,
                             int save_unowned);
->>>>>>> 2e48df6b
 
 /** The same as \ref p8est_transfer_search, except that we search with a
  * partition, rather than an explicit p8est. The partition can be that of any
@@ -703,22 +677,15 @@
  * 
  * This function is collective.
  * 
-<<<<<<< HEAD
- * \param [in] gfp          Partition position to traverse.  Length \a nmemb + 1.
-=======
  * \param [in] gfp          Partition position to traverse. Length \a nmemb + 1.
->>>>>>> 2e48df6b
  * \param [in] nmemb        Number of processors encoded in \a gfq (plus one).
  * \param [in] num_trees    Tree number must match the contents of \a gfq.
  * \param [in] user_pointer Passed to the intersection callback.
  * \param [in] sc_MPI_Comm  Function is collective over the communicator.
  * \param [in,out] c        Points and propagation responsibilities.
  * \param [in] intersect    Intersection callback.
-<<<<<<< HEAD
-=======
  * \param [in] save_unowned If true then points that would be unowned are
  *                          maintained by their propagating process
->>>>>>> 2e48df6b
  */
 int
 p8est_transfer_search_gfp (const p8est_quadrant_t *gfp, int nmemb,
@@ -726,12 +693,8 @@
                             void *user_pointer,
                             sc_MPI_Comm mpicomm,
                             p8est_transfer_search_t *c,
-<<<<<<< HEAD
-                            p8est_intersect_t intersect);
-=======
                             p8est_intersect_t intersect,
                             int save_unowned);
->>>>>>> 2e48df6b
 
 SC_EXTERN_C_END;
 
