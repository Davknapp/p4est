--- conflicted
+++ resolved
@@ -605,18 +605,10 @@
 #define p4est_ghost_mirror_t            p8est_ghost_mirror_t
 #define p4est_ghost_mirror_init         p8est_ghost_mirror_init
 #define p4est_ghost_mirror_add          p8est_ghost_mirror_add
-<<<<<<< HEAD
-#define p4est_ghost_array_index         p8est_ghost_array_index
-=======
 #define p4est_ghost_array_index_int     p8est_ghost_array_index_int
->>>>>>> d6c5b709
 #define p4est_ghost_add_to_buf          p8est_ghost_add_to_buf
 #define p4est_ghost_mirror_reset        p8est_ghost_mirror_reset
 #define p4est_ghost_test_add            p8est_ghost_test_add
 #define p4est_ghost_tree_type           p8est_ghost_tree_type
-<<<<<<< HEAD
-#define p4est_quadrant_on_face_boundary p8est_quadrant_on_face_boundary
-=======
->>>>>>> d6c5b709
 
 #endif /* !P4EST_TO_P8EST_H */