
dnl P4EST_CHECK_PETSC(PREFIX)
dnl Check for the PETSc library and link a test program
dnl portions adapted from libmesh petsc.m4
dnl
dnl This macro examines the argument to --with-petsc, if any,
dnl and the environment variables PETSC_DIR and PETSC_ARCH.
dnl It also tries to find the program petscarch and run it.
dnl
dnl If the environment variables exist they are used as defaults.
dnl The petsc directory can be overwritten by the --with-petsc= argument.
dnl If this fails, we set it to /usr/lib/petsc if the petscarch program exists.
dnl The architecture is left at its default unless petscarch produces it.
dnl
AC_DEFUN([P4EST_CHECK_PETSC], [

dnl we may need this program if the environment variables are insufficient
AC_PATH_PROG([PETSCARCH_PROG], [petscarch])
AC_MSG_CHECKING([for PETSc])

SC_ARG_WITH_PREFIX([petsc], [enable PETSc-dependent code], [PETSC], [$1])
$1_PETSC_INCLUDE_DIRS=
$1_PETSC_LINK_LIBS=
if test "x$$1_WITH_PETSC" != xno ; then
  dnl use the PETSC_DIR and PETSC_ARCH environment variables by default
  $1_PETSC_DIR="$PETSC_DIR"
  $1_PETSC_ARCH="$PETSC_ARCH"

  dnl see if we can find a better petsc directory
  if test "x$$1_WITH_PETSC" != xyes ; then
    $1_PETSC_DIR="$$1_WITH_PETSC"
  fi
  if test "x$$1_PETSC_DIR" = x; then
    if test "x$PETSCARCH_PROG" != x; then
      $1_PETSC_DIR=/usr/lib/petsc
    fi
  fi
  if test ! -r $$1_PETSC_DIR/include/petscversion.h ; then
    AC_MSG_ERROR([Unable to find readable petscversion.h])
  fi

  dnl see if we can determine the petsc arch string
  if test "x$$1_PETSC_ARCH" = x; then
    if test "x$PETSCARCH_PROG" != x; then
      $1_PETSC_ARCH=`$PETSCARCH_PROG`
    fi
  fi

  dnl try to use the petsc configuration with the current variables
  $1_PETSC_MAJOR=`grep "define PETSC_VERSION_MAJOR"                    \
    $$1_PETSC_DIR/include/petscversion.h                               \
    | sed -e "s/#define PETSC_VERSION_MAJOR[ ]*//g"`
  if test "$$1_PETSC_MAJOR" -lt 3 ; then
    AC_MSG_ERROR([PETSc version >= 3.0 required])
  fi
  if test -r $$1_PETSC_DIR/makefile ; then
    $1_PETSC_LINK_LIBS=`                                               \
      export PETSC_DIR="$$1_PETSC_DIR" PETSC_ARCH="$$1_PETSC_ARCH";    \
      make -s -C $$1_PETSC_DIR getlinklibs`
    $1_PETSC_INCLUDE_DIRS=`                                            \
      export PETSC_DIR="$$1_PETSC_DIR" PETSC_ARCH="$$1_PETSC_ARCH";    \
      make -s -C $$1_PETSC_DIR getincludedirs`
  elif test -r $$1_PETSC_DIR/conf/variables ; then
    if ! test -r $$1_PETSC_DIR/conf/rules ; then
      AC_MSG_ERROR([Unable to find $$1_PETSC_DIR/makefile\
 or $$1_PETSC_DIR/conf/rules])
    fi
    cat <<EOF >Makefile_config_petsc
include $$1_PETSC_DIR/conf/variables
include $$1_PETSC_DIR/conf/rules
EOF
    $1_PETSC_LINK_LIBS=`                                               \
      export PETSC_DIR="$$1_PETSC_DIR" PETSC_ARCH="$$1_PETSC_ARCH";    \
      make -s -f Makefile_config_petsc getlinklibs`
    $1_PETSC_INCLUDE_DIRS=`                                            \
      export PETSC_DIR="$$1_PETSC_DIR" PETSC_ARCH="$$1_PETSC_ARCH";    \
      make -s -f Makefile_config_petsc getincludedirs`
    rm -f Makefile_config_petsc
  elif test -r $$1_PETSC_DIR/lib/petsc-conf/variables ; then
    if ! test -r $$1_PETSC_DIR/lib/petsc-conf/rules ; then
      AC_MSG_ERROR([Unable to find $$1_PETSC_DIR/makefile or\
 $$1_PETSC_DIR/lib/petsc-conf/rules])
    fi
    cat <<EOF >Makefile_config_petsc
include $$1_PETSC_DIR/lib/petsc-conf/variables
include $$1_PETSC_DIR/lib/petsc-conf/rules
EOF
    $1_PETSC_LINK_LIBS=`make -s -f Makefile_config_petsc getlinklibs`
    $1_PETSC_INCLUDE_DIRS=`make -s -f Makefile_config_petsc getincludedirs`
    rm -f Makefile_config_petsc
  elif test -r $$1_PETSC_DIR/lib/petsc/conf/variables ; then
    if ! test -r $$1_PETSC_DIR/lib/petsc/conf/rules ; then
      AC_MSG_ERROR([Unable to find $$1_PETSC_DIR/makefile or\
 $$1_PETSC_DIR/lib/petsc/conf/rules])
    fi
    cat <<EOF >Makefile_config_petsc
include $$1_PETSC_DIR/lib/petsc/conf/variables
include $$1_PETSC_DIR/lib/petsc/conf/rules
EOF
    $1_PETSC_LINK_LIBS=`make -s -f Makefile_config_petsc getlinklibs`
    $1_PETSC_INCLUDE_DIRS=`make -s -f Makefile_config_petsc getincludedirs`
    rm -f Makefile_config_petsc
  elif test -r $$1_PETSC_DIR/lib/petsc-conf/variables ; then
    if ! test -r $$1_PETSC_DIR/lib/petsc-conf/rules ; then
      AC_MSG_ERROR([Unable to find $$1_PETSC_DIR/makefile or $$1_PETSC_DIR/lib/petsc-conf/rules])
    fi
    cat <<EOF >Makefile_config_petsc
include $$1_PETSC_DIR/lib/petsc-conf/variables
include $$1_PETSC_DIR/lib/petsc-conf/rules
EOF
    $1_PETSC_LINK_LIBS=`make -s -f Makefile_config_petsc getlinklibs`
    $1_PETSC_INCLUDE_DIRS=`make -s -f Makefile_config_petsc getincludedirs`
    rm -f Makefile_config_petsc
  else 
<<<<<<< HEAD
    AC_MSG_ERROR([Unable to find $$1_PETSC_DIR/makefile or $$1_PETSC_DIR/conf/variables of $$1_PETSC_DIR/lib/petsc-conf/variables])
=======
    AC_MSG_ERROR([Unable to find $$1_PETSC_DIR/makefile or $$1_PETSC_DIR/conf/variables\
 or $$1_PETSC_DIR/lib/petsc-conf/variables or $$1_PETSC_DIR/lib/petsc/conf/variables])
>>>>>>> 2c27024e
  fi
  PRE_PETSC_CPPFLAGS="$CPPFLAGS"
  CPPFLAGS="$CPPFLAGS $$1_PETSC_INCLUDE_DIRS"
  PRE_PETSC_LIBS="$LIBS"
  LIBS="$LIBS $$1_PETSC_LINK_LIBS"

  AC_LINK_IFELSE([AC_LANG_PROGRAM([[#include <petsc.h>]],
[[
  PetscErrorCode ierr;

  ierr = PetscInitialize (NULL, NULL, NULL, NULL);CHKERRQ(ierr);
  ierr = PetscFinalize();
  return 0;
]])],,
                 [AC_MSG_ERROR([Unable to link petsc])])
  CPPFLAGS="$PRE_PETSC_CPPFLAGS"
  LIBS="$PRE_PETSC_LIBS"

  AC_MSG_RESULT([successful])
else
  AC_MSG_RESULT([not used])
fi

AC_SUBST([$1_PETSC_INCLUDE_DIRS])
AC_SUBST([$1_PETSC_LINK_LIBS])
])<|MERGE_RESOLUTION|>--- conflicted
+++ resolved
@@ -112,12 +112,8 @@
     $1_PETSC_INCLUDE_DIRS=`make -s -f Makefile_config_petsc getincludedirs`
     rm -f Makefile_config_petsc
   else 
-<<<<<<< HEAD
-    AC_MSG_ERROR([Unable to find $$1_PETSC_DIR/makefile or $$1_PETSC_DIR/conf/variables of $$1_PETSC_DIR/lib/petsc-conf/variables])
-=======
     AC_MSG_ERROR([Unable to find $$1_PETSC_DIR/makefile or $$1_PETSC_DIR/conf/variables\
  or $$1_PETSC_DIR/lib/petsc-conf/variables or $$1_PETSC_DIR/lib/petsc/conf/variables])
->>>>>>> 2c27024e
   fi
   PRE_PETSC_CPPFLAGS="$CPPFLAGS"
   CPPFLAGS="$CPPFLAGS $$1_PETSC_INCLUDE_DIRS"
