/*
  This file is part of p4est.
  p4est is a C library to manage a collection (a forest) of multiple
  connected adaptive quadtrees or octrees in parallel.

  Copyright (C) 2010 The University of Texas System
  Additional copyright (C) 2011 individual authors
  Written by Carsten Burstedde, Lucas C. Wilcox, and Tobin Isaac

  p4est is free software; you can redistribute it and/or modify
  it under the terms of the GNU General Public License as published by
  the Free Software Foundation; either version 2 of the License, or
  (at your option) any later version.

  p4est is distributed in the hope that it will be useful,
  but WITHOUT ANY WARRANTY; without even the implied warranty of
  MERCHANTABILITY or FITNESS FOR A PARTICULAR PURPOSE.  See the
  GNU General Public License for more details.

  You should have received a copy of the GNU General Public License
  along with p4est; if not, write to the Free Software Foundation, Inc.,
  51 Franklin Street, Fifth Floor, Boston, MA 02110-1301, USA.
*/

#ifndef P4_TO_P8
#include <p4est_io.h>
#include <p4est_extended.h>
#include <p4est_bits.h>
#else
#include <p8est_io.h>
#include <p8est_extended.h>
#include <p8est_bits.h>
#endif
#include <sc_options.h>

#define HEADER_INT1 42
#define HEADER_INT2 84

static void
write_header (int *header)
{
  header[0] = HEADER_INT1;
  header[1] = HEADER_INT2;
}

static int
refine (p4est_t * p4est, p4est_topidx_t which_tree,
        p4est_quadrant_t * quadrant)
{
  return quadrant->x == 0 && quadrant->y == 0
#ifdef P4_TO_P8
    && quadrant->z == 0
#endif
    ;
}

static void
write_rank (p4est_t * p4est, sc_array_t * quad_data)
{
  p4est_locidx_t      i;
  int                *current;

  for (i = 0; i < p4est->local_num_quadrants; ++i) {
    current = (int *) sc_array_index (quad_data, i);
    *current = p4est->mpirank;
  }
}

static void
parse_file_metadata (p4est_t * p4est, char *filename)
{
  int                 mpiret, ecode, eclass, msglen;
  sc_array_t          data_sizes;
  char                msg[sc_MPI_MAX_ERROR_STRING];
  char                user_string[16];

  P4EST_GLOBAL_PRODUCTIONF ("Parse %s\n", filename);

  sc_array_init (&data_sizes, sizeof (p4est_file_block_metadata_t));
  p4est_file_info (p4est, filename, user_string, &data_sizes, &ecode);
  mpiret = p4est_file_error_class (ecode, &eclass);
  SC_CHECK_MPI (mpiret);
  mpiret = p4est_file_error_string (eclass, msg, &msglen);
  SC_CHECK_MPI (mpiret);
  P4EST_GLOBAL_LERRORF ("file_info of %s at %s:%d: %s\n",
                        filename, __FILE__, __LINE__, msg);
  /*P4EST_GLOBAL_PRODUCTIONF
     ("file info (%s): number of global quadrants = %ld, number of arrays = %lld, user_string = %s\n",
     filename, p4est->global_num_quadrants,
     (unsigned long long) data_sizes.elem_count, user_string); */
  sc_array_reset (&data_sizes);
}

/** Write some invalid files in serial to the disk to check
 * the error handling of the p4est_file_* functions.
 */
static void
write_invalid_files (p4est_t * p4est)
{
  if (p4est->mpirank == 0) {
    char                string0[P4EST_NUM_METADATA_BYTES + 1];
    FILE               *file;
    int                 ret;

    /* invalid0 */
    snprintf (string0, P4EST_NUM_METADATA_BYTES + 1,
              "%.7s\n%-23s\n%-15s\n%.16ld", "p4data1",
              p4est_version (), "invalid0", p4est->global_num_quadrants);
    string0[P4EST_NUM_METADATA_BYTES] = '\0';

    file = fopen ("invaild0." P4EST_DATA_FILE_EXT, "w");
    ret = fprintf (file, "%s", string0);
    if ((size_t) ret != strlen (string0)) {
      P4EST_LERROR ("Could not write invaild0." P4EST_DATA_FILE_EXT);
    }
    fclose (file);

    /* invalid1 */
    snprintf (string0, P4EST_NUM_METADATA_BYTES + 1,
              "%.7s\n%-23s\n%-15s\n%.16ld", P4EST_MAGIC_NUMBER,
              "A wrong version string", "invalid1",
              p4est->global_num_quadrants);
    string0[P4EST_NUM_METADATA_BYTES] = '\0';

    file = fopen ("invaild1." P4EST_DATA_FILE_EXT, "w");
    ret = fprintf (file, "%s", string0);
    if ((size_t) ret != strlen (string0)) {
      P4EST_LERROR ("Could not write invaild1." P4EST_DATA_FILE_EXT);
    }
    fclose (file);

    /* invalid2 */
    snprintf (string0, P4EST_NUM_METADATA_BYTES + 1,
              "%.7s\n%-23s\n%-16s%.16ld", P4EST_MAGIC_NUMBER,
              p4est_version (), "invalid2", p4est->global_num_quadrants);
    string0[P4EST_NUM_METADATA_BYTES] = '\0';

    file = fopen ("invaild2." P4EST_DATA_FILE_EXT, "w");
    ret = fprintf (file, "%s", string0);
    if ((size_t) ret != strlen (string0)) {
      P4EST_LERROR ("Could not write invaild2." P4EST_DATA_FILE_EXT);
    }
    fclose (file);

    /* invalid3 */
    snprintf (string0, P4EST_NUM_METADATA_BYTES + 1,
              "%.7s\n%-23s\n%-15s\n%.16ld", P4EST_MAGIC_NUMBER,
              p4est_version (), "invalid3", 8L);
    string0[P4EST_NUM_METADATA_BYTES] = '\0';

    file = fopen ("invaild3." P4EST_DATA_FILE_EXT, "w");
    ret = fprintf (file, "%s", string0);
    if ((size_t) ret != strlen (string0)) {
      P4EST_LERROR ("Could not write invaild3." P4EST_DATA_FILE_EXT);
    }
    fclose (file);
  }
  parse_file_metadata (p4est, "invaild0." P4EST_DATA_FILE_EXT);
  parse_file_metadata (p4est, "invaild1." P4EST_DATA_FILE_EXT);
  parse_file_metadata (p4est, "invaild2." P4EST_DATA_FILE_EXT);
  parse_file_metadata (p4est, "invaild3." P4EST_DATA_FILE_EXT);
}

int
main (int argc, char **argv)
{
  sc_MPI_Comm         mpicomm;
  int                 mpiret, errcode, errclass;
  int                 rank, size;
  int                 level = 3;
  int                 empty_header, read_only, header_only;
  int                *current;
  char               *current_char;
  int                 header_size = 8;
  size_t              si;
  p4est_file_block_metadata_t current_elem;
  int                 header[2], read_header[2];
  char                msg[sc_MPI_MAX_ERROR_STRING];
  int                 msglen;
  unsigned            checksum;
  p4est_tree_t       *tree;
  p4est_connectivity_t *connectivity;
  p4est_t            *p4est;
  p4est_file_context_t *fc, *fc1;
  p4est_locidx_t      i;
  sc_array_t          quad_data;
  sc_array_t          read_data;
  sc_array_t          elem_size;
  sc_array_t          quads;
  sc_array_t          unaligned;
  sc_options_t       *opt;
  char                current_user_string[P4EST_NUM_USER_STRING_BYTES];

  /* initialize MPI */
  mpiret = sc_MPI_Init (&argc, &argv);
  SC_CHECK_MPI (mpiret);
  mpicomm = sc_MPI_COMM_WORLD;
  mpiret = sc_MPI_Comm_size (mpicomm, &size);
  SC_CHECK_MPI (mpiret);
  mpiret = sc_MPI_Comm_rank (mpicomm, &rank);
  SC_CHECK_MPI (mpiret);

  sc_init (mpicomm, 1, 1, NULL, SC_LP_DEFAULT);
  p4est_init (NULL, SC_LP_DEFAULT);

  /* parse command line parameters */
  opt = sc_options_new (argv[0]);
  sc_options_add_bool (opt, 'E', "empty header", &empty_header, 0,
                       "Write no user header");
  sc_options_add_bool (opt, 'R', "read only", &read_only, 0, "Only reading");
  sc_options_add_bool (opt, 'H', "header only", &header_only, 0,
                       "Write only the header");
  sc_options_parse (p4est_package_id, SC_LP_DEFAULT, opt, argc, argv);

  if (empty_header) {
    header_size = 0;
  }

#ifndef P4_TO_P8
  connectivity = p4est_connectivity_new_unitsquare ();
#else
  connectivity = p8est_connectivity_new_unitcube ();
#endif

  p4est = p4est_new_ext (mpicomm, connectivity, 0, level, 1, 0, NULL, NULL);

  /* Test the data array padding by provoking a number of quadrants that
   * is not divisible by \ref P4EST_BYTE_DIV
   */
  p4est_refine (p4est, 1, refine, NULL);

  write_invalid_files (p4est);

  /* initialize the header */
  write_header (header);

  if (!header_only) {
    /* intialize quadrant data array */
    sc_array_init (&quad_data, sizeof (int));
    sc_array_resize (&quad_data, p4est->local_num_quadrants);
  }

  tree = p4est_tree_array_index (p4est->trees, 0);
  sc_array_init (&unaligned, 3 * sizeof (char));
  sc_array_resize (&unaligned, p4est->local_num_quadrants);
  if (!read_only) {
    fc =
      p4est_file_open_create (p4est, "test_io." P4EST_DATA_FILE_EXT,
                              "Test data file", &errcode);
    SC_CHECK_ABORT (fc != NULL, "Open create");

    if (!header_only) {
      write_rank (p4est, &quad_data);
      SC_CHECK_ABORT (p4est_file_write_field
                      (fc, &quad_data, "Quadrant-wise rank data",
                       &errcode) != NULL, "Write ranks");

      SC_CHECK_ABORT (p4est_file_write_field
                      (fc, &tree->quadrants, "Quadrant data", &errcode)
                      != NULL, "Write quadrants");

      for (i = 0; i < p4est->local_num_quadrants; ++i) {
        current_char = (char *) sc_array_index (&unaligned, i);
        current_char[0] = 'a';
        current_char[1] = 'b';
        current_char[2] = 'c';
      }

      SC_CHECK_ABORT (p4est_file_write_field
                      (fc, &unaligned, "Data that needs to be padded",
                       &errcode) != NULL, "Write unaligned");

      SC_CHECK_ABORT (p4est_file_write_header
                      (fc, (size_t) header_size, header, "Header as a block",
                       &errcode), "Write header");

      checksum = p4est_checksum (p4est);

/* *INDENT-OFF* */
      SC_CHECK_ABORT (p4est_file_write_header (fc, sizeof (unsigned),
                                               &checksum, "p4est checksum",
                                               &errcode) != NULL,
                                               "Write forest checksum");
/* *INDENT-ON* */

    }

    SC_CHECK_ABORT (p4est_file_close (fc, &errcode) == 0,
                    "Close file context 1");
  }

  if (!header_only) {
    /* intialize read quadrant data array */
    sc_array_init (&read_data, sizeof (int));
    sc_array_resize (&read_data, p4est->local_num_quadrants);

    sc_array_init (&quads, sizeof (p4est_quadrant_t));
    sc_array_resize (&quads, p4est->local_num_quadrants);

    fc =
      p4est_file_open_read (p4est, "test_io." P4EST_DATA_FILE_EXT,
<<<<<<< HEAD
                            header_size, read_header, NULL, &errcode);
=======
                            current_user_string, &errcode);
>>>>>>> 795aa5c5
    SC_CHECK_ABORT (fc != NULL, "Open read 1");
    P4EST_GLOBAL_PRODUCTIONF ("Read file with user string: %s\n",
                              current_user_string);

    /* Try to open a non-existent file to test the error code/class. */
    fc1 =
      p4est_file_open_read (p4est, "test_iot." P4EST_DATA_FILE_EXT,
<<<<<<< HEAD
                            header_size, read_header, NULL, &errcode);
=======
                            current_user_string, &errcode);
>>>>>>> 795aa5c5
    mpiret = p4est_file_error_class (errcode, &errclass);
    SC_CHECK_MPI (mpiret);
    mpiret = p4est_file_error_string (errclass, msg, &msglen);
    SC_CHECK_MPI (mpiret);
    P4EST_GLOBAL_LERRORF ("Intended error by opening a non-existing"
                          " file (but we can not gurantee non-existence)"
                          " at %s:%d: %s\n", __FILE__, __LINE__, msg);
    if (fc1 != NULL) {
      /* the file seems to be existent by accident */
      SC_CHECK_ABORT (p4est_file_close (fc1, &errcode) == 0,
                      "Close accidently opened file");
    }

    /* read the first data array */
    SC_CHECK_ABORT (p4est_file_read_field
                    (fc, &read_data, current_user_string, &errcode) != NULL,
                    "Read ranks");
    P4EST_GLOBAL_PRODUCTIONF ("Read data with user string: %s\n",
                              current_user_string);

    /* read the second data array */
    SC_CHECK_ABORT (p4est_file_read_field
                    (fc, &quads, current_user_string, &errcode) != NULL,
                    "Read quadrants");
    P4EST_GLOBAL_PRODUCTIONF ("Read data with user string: %s\n",
                              current_user_string);

    SC_CHECK_ABORT (p4est_file_close (fc, &errcode) == 0,
                    "Close file context 2");

    /* check the read data */
    for (i = 0; i < p4est->local_num_quadrants; ++i) {
      SC_CHECK_ABORT (p4est_quadrant_is_equal
                      (p4est_quadrant_array_index (&quads, i),
                       p4est_quadrant_array_index (&tree->quadrants, i)),
                      "Quadrant read");
    }

    /* check read data of the first array */
    for (i = 0; i < p4est->local_num_quadrants; ++i) {
      current = (int *) sc_array_index (&read_data, i);
      SC_CHECK_ABORT (*current == p4est->mpirank, "Rank read");
    }

  }

  sc_array_init (&elem_size, sizeof (p4est_file_block_metadata_t));
  SC_CHECK_ABORT (p4est_file_info
                  (p4est, "test_io." P4EST_DATA_FILE_EXT, current_user_string,
                   &elem_size, &errcode) == sc_MPI_SUCCESS, "Get file info");
  P4EST_GLOBAL_PRODUCTIONF
    ("file info: number of global quadrants = %ld, number of arrays = %lld, user string = %s\n",
     p4est->global_num_quadrants, (unsigned long long) elem_size.elem_count,
     current_user_string);
  for (si = 0; si < elem_size.elem_count; ++si) {
    current_elem =
      *(p4est_file_block_metadata_t *) sc_array_index (&elem_size, si);
    P4EST_GLOBAL_PRODUCTIONF
      ("Array %ld: block type %c, element size %ld, block string %s\n", si,
       current_elem.block_type, current_elem.data_size,
       current_elem.user_string);
  }

  if (!header_only) {
    /* zero unaligned array */
    for (i = 0; i < p4est->local_num_quadrants; ++i) {
      current_char = (char *) sc_array_index (&unaligned, i);
      current_char[0] = '\0';
      current_char[1] = '\0';
      current_char[2] = '\0';
    }
  }

  if (!header_only) {
    fc =
      p4est_file_open_read (p4est, "test_io." P4EST_DATA_FILE_EXT,
<<<<<<< HEAD
                            header_size, read_header, NULL, &errcode);
=======
                            current_user_string, &errcode);
>>>>>>> 795aa5c5
    SC_CHECK_ABORT (fc != NULL, "Open read 2");
    P4EST_GLOBAL_PRODUCTIONF ("Read file with user string: %s\n",
                              current_user_string);

    /* skip two data arrays */
    SC_CHECK_ABORT (p4est_file_read_field (fc, NULL, NULL, &errcode) == NULL
                    && !errcode, "Read skip 1");
    SC_CHECK_ABORT (p4est_file_read_field (fc, NULL, NULL, &errcode) == NULL
                    && !errcode, "Read skip 2");
    SC_CHECK_ABORT (p4est_file_read_field
                    (fc, &unaligned, current_user_string, &errcode) != NULL
                    && !errcode, "Read unaligned");
    P4EST_GLOBAL_PRODUCTIONF ("Read data with user string: %s\n",
                              current_user_string);

    for (i = 0; i < p4est->local_num_quadrants; ++i) {
      current_char = (char *) sc_array_index (&unaligned, i);
      SC_CHECK_ABORT (current_char[0] == 'a' &&
                      current_char[1] == 'b' &&
                      current_char[2] == 'c', "Read after array padding");
    }

    read_header[0] = -1;
    read_header[1] = -1;
    SC_CHECK_ABORT (p4est_file_read_header
                    (fc, header_size, read_header, current_user_string,
                     &errcode)
                    != NULL, "Read header block");
    P4EST_GLOBAL_PRODUCTIONF ("Read header with user string: %s\n",
                              current_user_string);
    /* check read content of the header block */
    SC_CHECK_ABORT (read_header[0] == 42
                    && read_header[1] == 84, "Read header block");

    SC_CHECK_ABORT (p4est_file_close (fc, &errcode) == 0,
                    "Close file context 3");

    /* read and check the forest checksum */
    fc =
      p4est_file_open_read (p4est, "test_io." P4EST_DATA_FILE_EXT,
                            current_user_string, &errcode);
    SC_CHECK_ABORT (fc != NULL, "Open read 3");
    P4EST_GLOBAL_PRODUCTIONF ("Read file with user string: %s\n",
                              current_user_string);

    /* skip three data fields and one header block */
    SC_CHECK_ABORT (p4est_file_read_field (fc, NULL, NULL, &errcode) == NULL
                    && !errcode, "Read skip 1");
    SC_CHECK_ABORT (p4est_file_read_field (fc, NULL, NULL, &errcode) == NULL
                    && !errcode, "Read skip 2");
    SC_CHECK_ABORT (p4est_file_read_field (fc, NULL, NULL, &errcode) == NULL
                    && !errcode, "Read skip 3");
    SC_CHECK_ABORT (p4est_file_read_header (fc, 0, NULL, NULL, &errcode) ==
                    NULL && !errcode, "Read skip header 4");

    /* read the header containing the forest checksum */
    checksum = 1;
    SC_CHECK_ABORT (p4est_file_read_header
                    (fc, sizeof (unsigned), &checksum, current_user_string,
                     &errcode) != NULL, "Read checksum");
    P4EST_GLOBAL_PRODUCTIONF ("Read header data with user string: %s\n",
                              current_user_string);

    /* check the checksum */
    SC_CHECK_ABORT (p4est_checksum (p4est) ==
                    ((p4est->mpirank == 0) ? checksum : 0),
                    "Forest checksum equality");

    SC_CHECK_ABORT (p4est_file_close (fc, &errcode) == 0,
                    "Close file context 4");
  }

  /* clean up */
  p4est_destroy (p4est);
  p4est_connectivity_destroy (connectivity);

  if (!header_only) {
    sc_array_reset (&quad_data);
    sc_array_reset (&read_data);
    sc_array_reset (&quads);
    sc_array_reset (&unaligned);
  }
  sc_array_reset (&elem_size);
  sc_options_destroy (opt);

  sc_finalize ();

  mpiret = sc_MPI_Finalize ();
  SC_CHECK_MPI (mpiret);

  return 0;
}<|MERGE_RESOLUTION|>--- conflicted
+++ resolved
@@ -299,11 +299,7 @@
 
     fc =
       p4est_file_open_read (p4est, "test_io." P4EST_DATA_FILE_EXT,
-<<<<<<< HEAD
-                            header_size, read_header, NULL, &errcode);
-=======
                             current_user_string, &errcode);
->>>>>>> 795aa5c5
     SC_CHECK_ABORT (fc != NULL, "Open read 1");
     P4EST_GLOBAL_PRODUCTIONF ("Read file with user string: %s\n",
                               current_user_string);
@@ -311,11 +307,7 @@
     /* Try to open a non-existent file to test the error code/class. */
     fc1 =
       p4est_file_open_read (p4est, "test_iot." P4EST_DATA_FILE_EXT,
-<<<<<<< HEAD
-                            header_size, read_header, NULL, &errcode);
-=======
                             current_user_string, &errcode);
->>>>>>> 795aa5c5
     mpiret = p4est_file_error_class (errcode, &errclass);
     SC_CHECK_MPI (mpiret);
     mpiret = p4est_file_error_string (errclass, msg, &msglen);
@@ -392,11 +384,7 @@
   if (!header_only) {
     fc =
       p4est_file_open_read (p4est, "test_io." P4EST_DATA_FILE_EXT,
-<<<<<<< HEAD
-                            header_size, read_header, NULL, &errcode);
-=======
                             current_user_string, &errcode);
->>>>>>> 795aa5c5
     SC_CHECK_ABORT (fc != NULL, "Open read 2");
     P4EST_GLOBAL_PRODUCTIONF ("Read file with user string: %s\n",
                               current_user_string);
