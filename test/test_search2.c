/*
  This file is part of p4est.
  p4est is a C library to manage a collection (a forest) of multiple
  connected adaptive quadtrees or octrees in parallel.

  Copyright (C) 2010 The University of Texas System
  Written by Carsten Burstedde, Lucas C. Wilcox, and Tobin Isaac

  p4est is free software; you can redistribute it and/or modify
  it under the terms of the GNU General Public License as published by
  the Free Software Foundation; either version 2 of the License, or
  (at your option) any later version.

  p4est is distributed in the hope that it will be useful,
  but WITHOUT ANY WARRANTY; without even the implied warranty of
  MERCHANTABILITY or FITNESS FOR A PARTICULAR PURPOSE.  See the
  GNU General Public License for more details.

  You should have received a copy of the GNU General Public License
  along with p4est; if not, write to the Free Software Foundation, Inc.,
  51 Franklin Street, Fifth Floor, Boston, MA 02110-1301, USA.
*/

#ifndef P4_TO_P8
#include <p4est_bits.h>
#include <p4est_extended.h>
#include <p4est_geometry.h>
#include <p4est_search.h>
#include <p4est_vtk.h>
#else
#include <p8est_bits.h>
#include <p8est_extended.h>
#include <p8est_geometry.h>
#include <p8est_search.h>
#include <p8est_vtk.h>
#endif

typedef struct
{
  const char         *name;
  p4est_quadrant_t    quad;
}
test_point_t;

static const int    refine_level = 3;
static int          found_count = -1;

static int
refine_fn (p4est_t * p4est, p4est_topidx_t which_tree,
           p4est_quadrant_t * quadrant)
{
  int                 cid;

  if ((int) quadrant->level >= refine_level)
    return 0;

  if (which_tree == 2 || which_tree == 5)
    return 0;

  cid = p4est_quadrant_child_id (quadrant);
  if (cid == 0 || cid == 1 || cid == 6)
    return 1;

  if (quadrant->x >= P4EST_LAST_OFFSET (2)
#ifdef P4_TO_P8
      && quadrant->z >= P4EST_LAST_OFFSET (2)
#endif
    ) {
    return 1;
  }

  return 0;
}

static int
search_callback (p4est_t * p4est, p4est_topidx_t which_tree,
                 p4est_quadrant_t * quadrant, p4est_locidx_t local_num,
                 void *point)
{
  test_point_t       *p = (test_point_t *) point;
  int                 is_leaf;
  int                 is_match;

  is_leaf = local_num >= 0;
  P4EST_ASSERT (!is_leaf || local_num < p4est->local_num_quadrants);
  P4EST_ASSERT (point != NULL);

  P4EST_LDEBUGF ("Tree %lld quadrant %s level %d %d child %d leaf %d\n",
                 (long long) which_tree, p->name,
                 (int) p->quad.level, (int) quadrant->level,
                 p4est_quadrant_child_id (quadrant), is_leaf);

  if (which_tree != p->quad.p.piggy3.which_tree) {
    return 0;
  }

  if (quadrant->level < p->quad.level) {
    is_match = p4est_quadrant_is_ancestor (quadrant, &p->quad);
    P4EST_LDEBUGF ("Ancestor for quadrant %s is %d\n", p->name, is_match);
  }
  else {
    is_match = !p4est_quadrant_compare (quadrant, &p->quad);
    P4EST_LDEBUGF ("Tree %lld same size quadrant %s match %d\n",
                   (long long) which_tree, p->name, is_match);
  }

  if (is_match && is_leaf) {
    p4est_locidx_t      num = -1;

    if (quadrant->level < p->quad.level) {
      num = p->quad.p.piggy3.local_num = -1;
    }
    else {
      P4EST_ASSERT (local_num >= 0);
      num = p->quad.p.piggy3.local_num = local_num;
    }
    P4EST_INFOF ("Matched quadrant %s at %lld\n", p->name, (long long) num);
    p4est_quadrant_print (SC_LP_INFO, quadrant);
    p4est_quadrant_print (SC_LP_INFO, &p->quad);
    ++found_count;
  }

  return is_match;
}

int
main (int argc, char **argv)
{
  sc_MPI_Comm         mpicomm;
  int                 mpiret;
  int                 found_total;
  p4est_locidx_t      jt, Al, Bl;
  p4est_connectivity_t *conn;
  p4est_quadrant_t   *A, *B;
  p4est_geometry_t   *geom;
  p4est_t            *p4est;
  sc_array_t         *points;
  test_point_t       *p;
  const char         *vtkname;

  /* Initialize MPI */
  mpiret = sc_MPI_Init (&argc, &argv);
  SC_CHECK_MPI (mpiret);
  mpicomm = sc_MPI_COMM_WORLD;

  /* Initialize packages */
  sc_init (mpicomm, 1, 1, NULL, SC_LP_DEFAULT);
  p4est_init (NULL, SC_LP_DEFAULT);

  /* Create forest */
#ifndef P4_TO_P8
  conn = p4est_connectivity_new_star ();
  geom = NULL;
  vtkname = "test_search2";
#else
  conn = p8est_connectivity_new_sphere ();
  geom = p8est_geometry_new_sphere (1., 0.191728, 0.039856);
  vtkname = "test_search3";
#endif
  p4est = p4est_new_ext (mpicomm, conn, 0, 0, 0, 0, NULL, NULL);
  p4est_refine (p4est, 1, refine_fn, NULL);
  p4est_partition (p4est, NULL);
  p4est_vtk_write_file (p4est, geom, vtkname);

  /* Prepare a point search -- fixe size so the memory is not relocated */
  points = sc_array_new_size (sizeof (test_point_t), 2);

  /* A */
  p = (test_point_t *) sc_array_index (points, 0);
  p->name = "A";
  A = &p->quad;
  P4EST_QUADRANT_INIT (A);
  p4est_quadrant_set_morton (A, 3, 23);
  A->p.piggy3.which_tree = 0;
  A->p.piggy3.local_num = -1;
  Al = -1;

  /* B */
  p = (test_point_t *) sc_array_index (points, 1);
  p->name = "B";
  B = &p->quad;
  P4EST_QUADRANT_INIT (B);
  p4est_quadrant_set_morton (B, 2, 13);
  B->p.piggy3.which_tree = conn->num_trees / 2;
  B->p.piggy3.local_num = -1;
  Bl = -1;

  /* Find quadrant numbers if existing */
  for (jt = p4est->first_local_tree; jt <= p4est->last_local_tree; ++jt) {
    size_t              zz;
    p4est_tree_t       *tree = p4est_tree_array_index (p4est->trees, jt);
    p4est_quadrant_t   *quad;
    sc_array_t         *tquadrants = &tree->quadrants;

    for (zz = 0; zz < tquadrants->elem_count; ++zz) {
      quad = p4est_quadrant_array_index (tquadrants, zz);
      if (A->p.piggy3.which_tree == jt && !p4est_quadrant_compare (quad, A)) {
        Al = tree->quadrants_offset + (p4est_locidx_t) zz;
        P4EST_VERBOSEF ("Searching for A at %lld\n", (long long) Al);
      }
      if (B->p.piggy3.which_tree == jt && !p4est_quadrant_compare (quad, B)) {
        Bl = tree->quadrants_offset + (p4est_locidx_t) zz;
        P4EST_VERBOSEF ("Searching for B at %lld\n", (long long) Bl);
      }
    }
  }

  /* Go */
  found_count = 0;
<<<<<<< HEAD
  p4est_search (p4est, search_callback, points);
  mpiret = sc_MPI_Allreduce (&found_count, &found_total,
                             1, sc_MPI_INT, sc_MPI_SUM, mpicomm);
=======
  p4est_search (p4est, NULL, search_callback, points);
  mpiret = MPI_Allreduce (&found_count, &found_total,
                          1, MPI_INT, MPI_SUM, mpicomm);
>>>>>>> d8b0ef4f
  SC_CHECK_MPI (mpiret);
  SC_CHECK_ABORT (found_total == (int) points->elem_count, "Point search");
  SC_CHECK_ABORT (A->p.piggy3.local_num == Al, "Search A");
  SC_CHECK_ABORT (B->p.piggy3.local_num == Bl, "Search B");

  /* Clear memory */
  sc_array_destroy (points);
  p4est_destroy (p4est);
  P4EST_FREE (geom);
  p4est_connectivity_destroy (conn);

  /* Finalize */
  sc_finalize ();
  mpiret = sc_MPI_Finalize ();
  SC_CHECK_MPI (mpiret);

  return 0;
}<|MERGE_RESOLUTION|>--- conflicted
+++ resolved
@@ -207,15 +207,9 @@
 
   /* Go */
   found_count = 0;
-<<<<<<< HEAD
-  p4est_search (p4est, search_callback, points);
+  p4est_search (p4est, NULL, search_callback, points);
   mpiret = sc_MPI_Allreduce (&found_count, &found_total,
                              1, sc_MPI_INT, sc_MPI_SUM, mpicomm);
-=======
-  p4est_search (p4est, NULL, search_callback, points);
-  mpiret = MPI_Allreduce (&found_count, &found_total,
-                          1, MPI_INT, MPI_SUM, mpicomm);
->>>>>>> d8b0ef4f
   SC_CHECK_MPI (mpiret);
   SC_CHECK_ABORT (found_total == (int) points->elem_count, "Point search");
   SC_CHECK_ABORT (A->p.piggy3.local_num == Al, "Search A");
