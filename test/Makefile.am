
# This file is part of p4est.
# Makefile.am test
# included non-recursively from toplevel directory

p4est_test_programs =
if P4EST_ENABLE_BUILD_2D
p4est_test_programs += \
        test/p4est_test_comm test/p4est_test_hash \
        test/p4est_test_quadrants test/p4est_test_balance \
        test/p4est_test_partition test/p4est_test_coarsen \
        test/p4est_test_valid test/p4est_test_balance_type \
        test/p4est_test_loadsave test/p4est_test_order \
        test/p4est_test_iterate test/p4est_test_lnodes \
<<<<<<< HEAD
        test/p4est_test_search test/p4est_test_brick
=======
        test/p4est_test_search test/p4est_test_partition_corr
>>>>>>> 3411afb6
endif
if P4EST_ENABLE_BUILD_3D
p4est_test_programs += \
        test/p8est_test_quadrants test/p8est_test_balance \
        test/p8est_test_partition test/p8est_test_coarsen \
        test/p8est_test_valid test/p8est_test_balance_type \
        test/p8est_test_face_transform test/p8est_test_edge_face_corners \
        test/p8est_test_periodic test/p8est_test_geometry \
        test/p8est_test_loadsave test/p8est_test_brick \
        test/p8est_test_iterate test/p8est_test_lnodes \
        test/p8est_test_search test/p8est_test_partition_corr
endif

check_PROGRAMS += $(p4est_test_programs)

test_p4est_test_comm_SOURCES = test/test_comm.c
test_p4est_test_hash_SOURCES = test/test_hash.c
test_p4est_test_quadrants_SOURCES = test/test_quadrants2.c
test_p4est_test_balance_SOURCES = test/test_balance2.c
test_p4est_test_partition_SOURCES = test/test_partition2.c
test_p4est_test_order_SOURCES = test/test_order.c
test_p4est_test_coarsen_SOURCES = test/test_coarsen2.c
test_p4est_test_valid_SOURCES = test/test_valid2.c
test_p4est_test_balance_type_SOURCES = test/test_balance_type2.c
test_p4est_test_loadsave_SOURCES = test/test_loadsave2.c
test_p4est_test_iterate_SOURCES = test/test_iterate2.c
test_p4est_test_lnodes_SOURCES = test/test_lnodes2.c
test_p4est_test_search_SOURCES = test/test_search2.c
<<<<<<< HEAD
test_p4est_test_brick_SOURCES = test/test_brick2.c
=======
test_p4est_test_partition_corr_SOURCES = test/test_partition_corr2.c
>>>>>>> 3411afb6

test_p8est_test_quadrants_SOURCES = test/test_quadrants3.c
test_p8est_test_balance_SOURCES = test/test_balance3.c
test_p8est_test_partition_SOURCES = test/test_partition3.c
test_p8est_test_coarsen_SOURCES = test/test_coarsen3.c
test_p8est_test_valid_SOURCES = test/test_valid3.c
test_p8est_test_balance_type_SOURCES = test/test_balance_type3.c
test_p8est_test_face_transform_SOURCES = test/test_face_transform3.c
test_p8est_test_edge_face_corners_SOURCES = test/test_edge_face_corners3.c
test_p8est_test_periodic_SOURCES = test/test_periodic3.c
test_p8est_test_geometry_SOURCES = test/test_geometry3.c
test_p8est_test_loadsave_SOURCES = test/test_loadsave3.c
test_p8est_test_brick_SOURCES = test/test_brick3.c
test_p8est_test_iterate_SOURCES = test/test_iterate3.c
test_p8est_test_lnodes_SOURCES = test/test_lnodes3.c
test_p8est_test_search_SOURCES = test/test_search3.c
test_p8est_test_partition_corr_SOURCES = test/test_partition_corr3.c

TESTS += $(p4est_test_programs)

LINT_CSOURCES += \
        $(test_p4est_test_comm_SOURCES) \
        $(test_p4est_test_hash_SOURCES) \
        $(test_p4est_test_quadrants_SOURCES) \
        $(test_p4est_test_balance_SOURCES) \
        $(test_p4est_test_partition_SOURCES) \
        $(test_p4est_test_order_SOURCES) \
        $(test_p4est_test_coarsen_SOURCES) \
        $(test_p4est_test_valid_SOURCES) \
        $(test_p4est_test_balance_type_SOURCES) \
        $(test_p4est_test_loadsave_SOURCES) \
        $(test_p4est_test_iterate_SOURCES) \
        $(test_p4est_test_lnodes_SOURCES) \
        $(test_p4est_test_search_SOURCES) \
<<<<<<< HEAD
        $(test_p4est_test_brick_SOURCES) \
=======
        $(test_p4est_test_partition_corr_SOURCES) \
>>>>>>> 3411afb6
        $(test_p8est_test_quadrants_SOURCES) \
        $(test_p8est_test_balance_SOURCES) \
        $(test_p8est_test_partition_SOURCES) \
        $(test_p8est_test_coarsen_SOURCES) \
        $(test_p8est_test_valid_SOURCES) \
        $(test_p8est_test_balance_type_SOURCES) \
        $(test_p8est_test_face_transform_SOURCES) \
        $(test_p8est_test_edge_face_corners_SOURCES) \
        $(test_p8est_test_periodic_SOURCES) \
        $(test_p8est_test_geometry_SOURCES) \
        $(test_p8est_test_loadsave_SOURCES) \
        $(test_p8est_test_brick_SOURCES) \
        $(test_p8est_test_iterate_SOURCES) \
        $(test_p8est_test_lnodes_SOURCES) \
        $(test_p8est_test_search_SOURCES) \
        $(test_p8est_test_partition_corr_SOURCES)<|MERGE_RESOLUTION|>--- conflicted
+++ resolved
@@ -12,11 +12,8 @@
         test/p4est_test_valid test/p4est_test_balance_type \
         test/p4est_test_loadsave test/p4est_test_order \
         test/p4est_test_iterate test/p4est_test_lnodes \
-<<<<<<< HEAD
-        test/p4est_test_search test/p4est_test_brick
-=======
-        test/p4est_test_search test/p4est_test_partition_corr
->>>>>>> 3411afb6
+        test/p4est_test_search test/p4est_test_brick \
+        test/p4est_test_partition_corr
 endif
 if P4EST_ENABLE_BUILD_3D
 p4est_test_programs += \
@@ -45,11 +42,8 @@
 test_p4est_test_iterate_SOURCES = test/test_iterate2.c
 test_p4est_test_lnodes_SOURCES = test/test_lnodes2.c
 test_p4est_test_search_SOURCES = test/test_search2.c
-<<<<<<< HEAD
 test_p4est_test_brick_SOURCES = test/test_brick2.c
-=======
 test_p4est_test_partition_corr_SOURCES = test/test_partition_corr2.c
->>>>>>> 3411afb6
 
 test_p8est_test_quadrants_SOURCES = test/test_quadrants3.c
 test_p8est_test_balance_SOURCES = test/test_balance3.c
@@ -84,11 +78,8 @@
         $(test_p4est_test_iterate_SOURCES) \
         $(test_p4est_test_lnodes_SOURCES) \
         $(test_p4est_test_search_SOURCES) \
-<<<<<<< HEAD
         $(test_p4est_test_brick_SOURCES) \
-=======
         $(test_p4est_test_partition_corr_SOURCES) \
->>>>>>> 3411afb6
         $(test_p8est_test_quadrants_SOURCES) \
         $(test_p8est_test_balance_SOURCES) \
         $(test_p8est_test_partition_SOURCES) \
